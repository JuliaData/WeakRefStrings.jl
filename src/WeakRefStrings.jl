--- conflicted
+++ resolved
@@ -165,14 +165,6 @@
 ########################################################################
 
 init(::Type{T}, rows) where {T} = fill(zero(T), rows)
-<<<<<<< HEAD
-if !isdefined(Base, :undef)
-    struct Undef end
-    const undef = Undef()
-    Vector{T}(::Undef, rows) where {T} = Vector{T}(rows)
-end
-=======
->>>>>>> 91e3cd63
 init(::Type{Union{Missing, T}}, rows) where {T} = Vector{Union{Missing, T}}(undef, rows)
 
 """
